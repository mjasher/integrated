#flow_dev.py

if __name__ == '__main__':

    #import os
    #os.chdir('C:\\UserData\\fub\\work09\\MDB')
    from integrated.Modules.Ecology.FlowSuitability import FlowSuitability

<<<<<<< HEAD
    from integrated.Modules.Core.Handlers.FileHandler import FileHandler

    FileHandle = FileHandler()

    #Paths to files
    dev_data_path = "Integrated/Modules/Ecology/Inputs"
    #dev_data_path = "Inputs"

    # Read in flow data
    scenarios = [dev_data_path+"/Hydrology/sce1", dev_data_path+"/Hydrology/sce2"]

    date_range = ["1900-01-01", None]

    # Read in index data
    # NOTE: Left most column will be used as the DataFrame index
    indexes = FileHandle.importFiles(dev_data_path+"/Ecology/index", ext=".csv", index_col=0, walk=False)
    indexes = indexes["index"] #Remove parent folder listing from Dict, as this is unneeded

    # read in asset table
    #This could be set as class attribute as it is used as a global in the R script
    asset_table = FileHandle.loadCSV(dev_data_path+"/Ecology/Water_suitability_param.csv")

    # read in weights
    weights = indexes["weights"]

    #change headers to lowercase to make it consistent with other csvs
    weights.columns = [x.lower() for x in weights.columns]

    # Set up additional parameters:
    # Set up weight for groundwater index
    gw_weight = 0.2

    # For DSS, can use RRGMS only as a minimum.
    specieslist = ["RRGMS", "RRGRR"]

    FlowIndexer = FlowSuitability(asset_table, specieslist, indexes, weights)

    #Generate default index column choice for each species, and each variable
    #Stores result as an attribute (default_index_cols)
    FlowIndexer.generateDefaultIndexCols()

    #Could specify this and pass to generateEnvIndex() as the species_col parameter
    #species_col should look like:
    # {
    #   'RRGMS': {
    #       'timing': 'MFAT1', 
    #       'duration': 'MFAT1', 
    #       'dry_period': 'MFAT1', 
    #       'gwlevel': 'Index', 
    #       'salinity': 'Index'
    # }, 'RRGRR': {
    #       'timing': 'MFAT1', 
    #       'duration': 'MFAT1', 
    #       'dry_period': 'Index', 
    #       'gwlevel': 'Index', 
    #       'salinity': 'Index'
    #   }
    # }

    species_cols = {
        'RRGMS': {
            'timing': 'MFATwoodland', 
            'duration': 'MFATwoodland', 
            'dry_period': 'Roberts', 
            'gwlevel': 'Index', 
            'salinity': 'Index'
     }, 'RRGRR': {
            'timing': 'Roberts', 
            'duration': 'Roberts', 
            'dry_period': 'Index', 
            'gwlevel': 'Index', 
            'salinity': 'Index'
        }
    }

    #This is unused at the moment
    # weighted = lambda d, gweight: d[1]*gweight + d[2]*(1-gweight)

    for scenario_dir in xrange(0, len(scenarios)):

        scen = scenarios[scenario_dir]

        scen_name = scen.split('/')[-1]

        scenario_data = FileHandle.importFiles(scen, index_col="Date", parse_dates=True, date_range=date_range, dayfirst=True) #read in all gauges within each scenarios

        #For each asset, generate flow indexes for each species
        for j in xrange(0, len(asset_table.index)):

            flow_indexes = FlowIndexer.generateEnvIndex(asset_id=j, scen_data=scenario_data, ecospecies=specieslist, species_cols=species_cols) #species_cols=FlowIndexer.default_index_cols, gswfun=weighted

            #For development purposes only. Display index results for each species
            print "Asset {id}".format(id=j+1)
            for species in specieslist:

                save_folder = "./Integrated/Modules/Ecology/Outputs/{s}/asset_{asset}/{sp}".format(s=scen_name, asset=j+1, sp=species)

                species_index = flow_indexes[species]

                print species
                print "---- Groundwater ----"
                FileHandle.writeCSV(species_index['gw'], save_folder, "gw.csv")
                # print species_index['gw']
                print "---------------------"
                print "---- Surface Water ----"
                FileHandle.writeCSV(species_index['sw'], save_folder, "sw.csv")
                # print species_index['sw']
                print "---------------------"
                print "---- Water Index ----"
                FileHandle.writeCSV(species_index['water_index'], save_folder, "water_index.csv")
                # print species_index['water_index']
                print "---------------------"
            #End for

            #Save indexes to file or something?

        #End for

    #End for
=======
FileHandle = FileHandler()

#Paths to files
dev_data_path = "Integrated/Modules/Ecology/Inputs"
#dev_data_path = "Inputs"

# Read in flow data
scenarios = [dev_data_path+"/Hydrology/sce1", dev_data_path+"/Hydrology/sce2"]

date_range = ["1900-01-01", None]

# Read in index data
# NOTE: Left most column will be used as the DataFrame index
indexes = FileHandle.importFiles(dev_data_path+"/Ecology/index", ext=".csv", index_col=0, walk=False)
indexes = indexes["index"] #Remove parent folder listing from Dict, as this is unneeded

# read in asset table
#This could be set as class attribute as it is used as a global in the R script
asset_table = FileHandle.loadCSV(dev_data_path+"/Ecology/Water_suitability_param.csv")

# read in weights
weights = indexes["weights"]

#change headers to lowercase to make it consistent with other csvs
weights.columns = [x.lower() for x in weights.columns]

# Set up additional parameters:
# Set up weight for groundwater index
gw_weight = 0.2

# For DSS, can use RRGMS only as a minimum.
specieslist = ["RRGMS", "RRGRR"]

FlowIndexer = FlowSuitability(asset_table, specieslist, indexes, weights)

#Generate default index column choice for each species, and each variable
#Stores result as an attribute (default_index_cols)
FlowIndexer.generateDefaultIndexCols()

#Could specify this and pass to generateEnvIndex() as the species_col parameter
#species_col should look like:
# {
# 	'RRGMS': {
# 		'timing': 'MFAT1', 
# 		'duration': 'MFAT1', 
# 		'dry_period': 'MFAT1', 
# 		'gwlevel': 'Index', 
# 		'salinity': 'Index'
# }, 'RRGRR': {
# 		'timing': 'MFAT1', 
# 		'duration': 'MFAT1', 
# 		'dry_period': 'Index', 
# 		'gwlevel': 'Index', 
# 		'salinity': 'Index'
# 	}
# }

species_cols = {
 	'RRGMS': {
 		'timing': 'MFATwoodland', 
 		'duration': 'MFATwoodland', 
 		'dry_period': 'Roberts', 
 		'gwlevel': 'Index', 
 		'salinity': 'Index'
 }, 'RRGRR': {
 		'timing': 'Roberts', 
 		'duration': 'Roberts', 
 		'dry_period': 'Index', 
 		'gwlevel': 'Index', 
 		'salinity': 'Index'
 	}
}

#This is unused at the moment
# weighted = lambda d, gweight: d[1]*gweight + d[2]*(1-gweight)

for scenario_dir in xrange(0, len(scenarios)):

	scen = scenarios[scenario_dir]

	scen_name = scen.split('/')[-1]

	scenario_data = FileHandle.importFiles(scen, index_col="Date", parse_dates=True, date_range=date_range, dayfirst=True) #read in all gauges within each scenarios

	#For each asset, generate flow indexes for each species
	for j in xrange(0, len(asset_table.index)):

		flow_indexes = FlowIndexer.generateEnvIndex(asset_id=j, scen_data=scenario_data, ecospecies=specieslist, species_cols=species_cols) #species_cols=FlowIndexer.default_index_cols, gswfun=weighted

		#For development purposes only. Display index results for each species
		print scen_name, "Asset {id}".format(id=j+1)
		for species in specieslist:

			save_folder = "./Integrated/Modules/Ecology/Outputs/{s}/asset_{asset}/{sp}".format(s=scen_name, asset=j+1, sp=species)

			species_index = flow_indexes[species]

			print species
			print "---- Groundwater ----"
			FileHandle.writeCSV(species_index['gw'], save_folder, "gw.csv")
			# print species_index['gw']
			print "---------------------"
			print "---- Surface Water ----"
			FileHandle.writeCSV(species_index['sw'], save_folder, "sw.csv")
			# print species_index['sw']
			print "---------------------"
			print "---- Water Index ----"
			FileHandle.writeCSV(species_index['water_index'], save_folder, "water_index.csv")
			# print species_index['water_index']
			print "---------------------"
		#End for

		#Save indexes to file or something?

	#End for

#End for
>>>>>>> 493d9928
<|MERGE_RESOLUTION|>--- conflicted
+++ resolved
@@ -6,7 +6,6 @@
     #os.chdir('C:\\UserData\\fub\\work09\\MDB')
     from integrated.Modules.Ecology.FlowSuitability import FlowSuitability
 
-<<<<<<< HEAD
     from integrated.Modules.Core.Handlers.FileHandler import FileHandler
 
     FileHandle = FileHandler()
@@ -99,7 +98,7 @@
             flow_indexes = FlowIndexer.generateEnvIndex(asset_id=j, scen_data=scenario_data, ecospecies=specieslist, species_cols=species_cols) #species_cols=FlowIndexer.default_index_cols, gswfun=weighted
 
             #For development purposes only. Display index results for each species
-            print "Asset {id}".format(id=j+1)
+            print scen_name, "Asset {id}".format(id=j+1)
             for species in specieslist:
 
                 save_folder = "./Integrated/Modules/Ecology/Outputs/{s}/asset_{asset}/{sp}".format(s=scen_name, asset=j+1, sp=species)
@@ -126,122 +125,3 @@
         #End for
 
     #End for
-=======
-FileHandle = FileHandler()
-
-#Paths to files
-dev_data_path = "Integrated/Modules/Ecology/Inputs"
-#dev_data_path = "Inputs"
-
-# Read in flow data
-scenarios = [dev_data_path+"/Hydrology/sce1", dev_data_path+"/Hydrology/sce2"]
-
-date_range = ["1900-01-01", None]
-
-# Read in index data
-# NOTE: Left most column will be used as the DataFrame index
-indexes = FileHandle.importFiles(dev_data_path+"/Ecology/index", ext=".csv", index_col=0, walk=False)
-indexes = indexes["index"] #Remove parent folder listing from Dict, as this is unneeded
-
-# read in asset table
-#This could be set as class attribute as it is used as a global in the R script
-asset_table = FileHandle.loadCSV(dev_data_path+"/Ecology/Water_suitability_param.csv")
-
-# read in weights
-weights = indexes["weights"]
-
-#change headers to lowercase to make it consistent with other csvs
-weights.columns = [x.lower() for x in weights.columns]
-
-# Set up additional parameters:
-# Set up weight for groundwater index
-gw_weight = 0.2
-
-# For DSS, can use RRGMS only as a minimum.
-specieslist = ["RRGMS", "RRGRR"]
-
-FlowIndexer = FlowSuitability(asset_table, specieslist, indexes, weights)
-
-#Generate default index column choice for each species, and each variable
-#Stores result as an attribute (default_index_cols)
-FlowIndexer.generateDefaultIndexCols()
-
-#Could specify this and pass to generateEnvIndex() as the species_col parameter
-#species_col should look like:
-# {
-# 	'RRGMS': {
-# 		'timing': 'MFAT1', 
-# 		'duration': 'MFAT1', 
-# 		'dry_period': 'MFAT1', 
-# 		'gwlevel': 'Index', 
-# 		'salinity': 'Index'
-# }, 'RRGRR': {
-# 		'timing': 'MFAT1', 
-# 		'duration': 'MFAT1', 
-# 		'dry_period': 'Index', 
-# 		'gwlevel': 'Index', 
-# 		'salinity': 'Index'
-# 	}
-# }
-
-species_cols = {
- 	'RRGMS': {
- 		'timing': 'MFATwoodland', 
- 		'duration': 'MFATwoodland', 
- 		'dry_period': 'Roberts', 
- 		'gwlevel': 'Index', 
- 		'salinity': 'Index'
- }, 'RRGRR': {
- 		'timing': 'Roberts', 
- 		'duration': 'Roberts', 
- 		'dry_period': 'Index', 
- 		'gwlevel': 'Index', 
- 		'salinity': 'Index'
- 	}
-}
-
-#This is unused at the moment
-# weighted = lambda d, gweight: d[1]*gweight + d[2]*(1-gweight)
-
-for scenario_dir in xrange(0, len(scenarios)):
-
-	scen = scenarios[scenario_dir]
-
-	scen_name = scen.split('/')[-1]
-
-	scenario_data = FileHandle.importFiles(scen, index_col="Date", parse_dates=True, date_range=date_range, dayfirst=True) #read in all gauges within each scenarios
-
-	#For each asset, generate flow indexes for each species
-	for j in xrange(0, len(asset_table.index)):
-
-		flow_indexes = FlowIndexer.generateEnvIndex(asset_id=j, scen_data=scenario_data, ecospecies=specieslist, species_cols=species_cols) #species_cols=FlowIndexer.default_index_cols, gswfun=weighted
-
-		#For development purposes only. Display index results for each species
-		print scen_name, "Asset {id}".format(id=j+1)
-		for species in specieslist:
-
-			save_folder = "./Integrated/Modules/Ecology/Outputs/{s}/asset_{asset}/{sp}".format(s=scen_name, asset=j+1, sp=species)
-
-			species_index = flow_indexes[species]
-
-			print species
-			print "---- Groundwater ----"
-			FileHandle.writeCSV(species_index['gw'], save_folder, "gw.csv")
-			# print species_index['gw']
-			print "---------------------"
-			print "---- Surface Water ----"
-			FileHandle.writeCSV(species_index['sw'], save_folder, "sw.csv")
-			# print species_index['sw']
-			print "---------------------"
-			print "---- Water Index ----"
-			FileHandle.writeCSV(species_index['water_index'], save_folder, "water_index.csv")
-			# print species_index['water_index']
-			print "---------------------"
-		#End for
-
-		#Save indexes to file or something?
-
-	#End for
-
-#End for
->>>>>>> 493d9928
